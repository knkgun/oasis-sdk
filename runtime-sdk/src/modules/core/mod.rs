//! Core definitions module.
use serde::{Deserialize, Serialize};
use thiserror::Error;

use oasis_core_runtime::common::cbor;

use crate::{
    error,
    module::{self, Module as _, QueryMethodInfo},
    types::transaction,
    DispatchContext, TxContext,
};

#[cfg(test)]
mod test;
pub mod types;

/// Unique module name.
pub const MODULE_NAME: &str = "core";

/// Errors emitted by the core module.
#[derive(Error, Debug, oasis_runtime_sdk_macros::Error)]
pub enum Error {
    #[error("malformed transaction")]
    #[sdk_error(code = 1)]
    MalformedTransaction,

    #[error("invalid transaction: {0}")]
    #[sdk_error(code = 2)]
    InvalidTransaction(#[from] transaction::Error),

    #[error("invalid method")]
    #[sdk_error(code = 3)]
    InvalidMethod,

    #[error("invalid nonce")]
    #[sdk_error(code = 4)]
    InvalidNonce,

    #[error("insufficient balance to pay fees")]
    #[sdk_error(code = 5)]
    InsufficientFeeBalance,

<<<<<<< HEAD
    #[error("invalid argument")]
    #[sdk_error(code = 6)]
    InvalidArgument,

    #[error("gas overflow")]
    #[sdk_error(code = 7)]
    GasOverflow,

    #[error("out of gas")]
    #[sdk_error(code = 8)]
    OutOfGas,

    #[error("batch gas overflow")]
    #[sdk_error(code = 9)]
    BatchGasOverflow,

    #[error("batch out of gas")]
    #[sdk_error(code = 10)]
    BatchOutOfGas,
}

/// Parameters for the core module.
#[derive(Clone, Debug, Serialize, Deserialize)]
#[serde(deny_unknown_fields)]
pub struct Parameters {
    #[serde(rename = "batch_gas")]
    pub max_batch_gas: u64,
}

impl Default for Parameters {
    fn default() -> Self {
        Self { max_batch_gas: 0 }
    }
}

impl module::Parameters for Parameters {
    type Error = std::convert::Infallible;
}

pub trait API {
    fn use_gas(ctx: &mut TxContext<'_, '_>, gas: u64) -> Result<(), Error>;
    fn batch_use_gas(ctx: &mut DispatchContext<'_>, gas: u64) -> Result<(), Error>;
}

/// Genesis state for the accounts module.
#[derive(Clone, Debug, Serialize, Deserialize)]
#[serde(deny_unknown_fields)]
pub struct Genesis {
    #[serde(rename = "parameters")]
    pub parameters: Parameters,
}

impl Default for Genesis {
    fn default() -> Self {
        Self {
            parameters: Default::default(),
        }
    }
=======
    #[error("out of message slots")]
    #[sdk_error(code = 6)]
    OutOfMessageSlots,

    #[error("message handler not invoked")]
    #[sdk_error(code = 8)]
    MessageHandlerNotInvoked,

    #[error("missing message handler")]
    #[sdk_error(code = 9)]
    MessageHandlerMissing(u32),
>>>>>>> 0c7672dc
}

/// State schema constants.
pub mod state {
    /// Runtime metadata.
    pub const METADATA: &[u8] = &[0x01];
<<<<<<< HEAD
}

pub struct Module;

const CONTEXT_KEY_GAS_USED: &str = "core.GasUsed";

impl Module {
    /// Initialize state from genesis.
    fn init(ctx: &mut DispatchContext<'_>, genesis: &Genesis) {
        // Set genesis parameters.
        Self::set_params(ctx.runtime_state(), &genesis.parameters);
    }

    /// Migrate state from a previous version.
    fn migrate(_ctx: &mut DispatchContext<'_>, _from: u32) -> bool {
        // No migrations currently supported.
        false
    }
}

impl API for Module {
    fn use_gas(ctx: &mut TxContext<'_, '_>, gas: u64) -> Result<(), Error> {
        let gas_limit = ctx.tx_auth_info().fee.gas;
        let gas_used = ctx.tx_value::<u64>(CONTEXT_KEY_GAS_USED);
        let new_gas_used = match gas_used.overflowing_add(gas) {
            (new_gas_used, false) => new_gas_used,
            (_, true) => return Err(Error::GasOverflow),
        };
        if new_gas_used > gas_limit {
            return Err(Error::OutOfGas);
        }

        let batch_gas_limit = Self::params(ctx.runtime_state()).max_batch_gas;
        let batch_gas_used = ctx.value::<u64>(CONTEXT_KEY_GAS_USED);
        let batch_new_gas_used = match batch_gas_used.overflowing_add(gas) {
            (batch_new_gas_used, false) => batch_new_gas_used,
            (_, true) => return Err(Error::BatchGasOverflow),
        };
        if batch_new_gas_used > batch_gas_limit {
            return Err(Error::BatchOutOfGas);
        }

        let gas_used = ctx.tx_value::<u64>(CONTEXT_KEY_GAS_USED);
        *gas_used = new_gas_used;
        let batch_gas_used = ctx.value::<u64>(CONTEXT_KEY_GAS_USED);
        *batch_gas_used = batch_new_gas_used;

        Ok(())
    }

    fn batch_use_gas(ctx: &mut DispatchContext<'_>, gas: u64) -> Result<(), Error> {
        let batch_gas_limit = Self::params(ctx.runtime_state()).max_batch_gas;
        let batch_gas_used = ctx.value::<u64>(CONTEXT_KEY_GAS_USED);
        let batch_new_gas_used = match batch_gas_used.overflowing_add(gas) {
            (batch_new_gas_used, false) => batch_new_gas_used,
            (_, true) => return Err(Error::BatchGasOverflow),
        };
        if batch_new_gas_used > batch_gas_limit {
            return Err(Error::BatchOutOfGas);
        }
        *batch_gas_used = batch_new_gas_used;

        Ok(())
    }
}

impl Module {
    fn query_estimate_gas(
        ctx: &mut DispatchContext<'_>,
        args: transaction::Transaction,
    ) -> Result<u64, Error> {
        let mi = ctx
            .methods
            .lookup_callable(&args.call.method)
            .ok_or(Error::InvalidMethod)?;
        ctx.with_simulation(|sim_ctx| {
            sim_ctx.with_tx(args, |mut tx_ctx, call| {
                (mi.handler)(&mi, &mut tx_ctx, call.body);
                // Warning: we don't report success or failure. If the call fails, we still report
                // how much gas it uses while it fails.
                Ok(*tx_ctx.tx_value::<u64>(CONTEXT_KEY_GAS_USED))
            })
        })
    }
}

impl Module {
    fn _query_estimate_gas_handler(
        _mi: &QueryMethodInfo,
        ctx: &mut DispatchContext<'_>,
        args: cbor::Value,
    ) -> Result<cbor::Value, error::RuntimeError> {
        let args = cbor::from_value(args).map_err(|_| Error::InvalidArgument)?;
        Ok(cbor::to_value(&Self::query_estimate_gas(ctx, args)?))
    }
}

impl module::Module for Module {
    const NAME: &'static str = MODULE_NAME;
    type Error = Error;
    type Event = ();
    type Parameters = Parameters;
}

impl module::AuthHandler for Module {}

impl module::MigrationHandler for Module {
    type Genesis = Genesis;

    fn init_or_migrate(
        ctx: &mut DispatchContext<'_>,
        meta: &mut types::Metadata,
        genesis: &Self::Genesis,
    ) -> bool {
        let version = meta.versions.get(Self::NAME).copied().unwrap_or_default();
        if version == 0 {
            // Initialize state from genesis.
            Self::init(ctx, genesis);
            meta.versions.insert(Self::NAME.to_owned(), Self::VERSION);
            return true;
        }

        // Perform migration.
        Self::migrate(ctx, version)
    }
}

impl module::MethodRegistrationHandler for Module {
    fn register_methods(methods: &mut module::MethodRegistry) {
        // Queries.
        methods.register_query(module::QueryMethodInfo {
            name: "core.EstimateGas",
            handler: Self::_query_estimate_gas_handler,
        });
    }
}

impl module::BlockHandler for Module {}
=======
    /// Map of message idx to message handlers for messages emitted in previous round.
    pub const MESSAGE_HANDLERS: &[u8] = &[0x02];
}
>>>>>>> 0c7672dc
<|MERGE_RESOLUTION|>--- conflicted
+++ resolved
@@ -41,25 +41,36 @@
     #[sdk_error(code = 5)]
     InsufficientFeeBalance,
 
-<<<<<<< HEAD
+    #[error("out of message slots")]
+    #[sdk_error(code = 6)]
+    OutOfMessageSlots,
+
+    #[error("message handler not invoked")]
+    #[sdk_error(code = 8)]
+    MessageHandlerNotInvoked,
+
+    #[error("missing message handler")]
+    #[sdk_error(code = 9)]
+    MessageHandlerMissing(u32),
+
     #[error("invalid argument")]
-    #[sdk_error(code = 6)]
+    #[sdk_error(code = 10)]
     InvalidArgument,
 
     #[error("gas overflow")]
-    #[sdk_error(code = 7)]
+    #[sdk_error(code = 11)]
     GasOverflow,
 
     #[error("out of gas")]
-    #[sdk_error(code = 8)]
+    #[sdk_error(code = 12)]
     OutOfGas,
 
     #[error("batch gas overflow")]
-    #[sdk_error(code = 9)]
+    #[sdk_error(code = 13)]
     BatchGasOverflow,
 
     #[error("batch out of gas")]
-    #[sdk_error(code = 10)]
+    #[sdk_error(code = 14)]
     BatchOutOfGas,
 }
 
@@ -100,26 +111,14 @@
             parameters: Default::default(),
         }
     }
-=======
-    #[error("out of message slots")]
-    #[sdk_error(code = 6)]
-    OutOfMessageSlots,
-
-    #[error("message handler not invoked")]
-    #[sdk_error(code = 8)]
-    MessageHandlerNotInvoked,
-
-    #[error("missing message handler")]
-    #[sdk_error(code = 9)]
-    MessageHandlerMissing(u32),
->>>>>>> 0c7672dc
 }
 
 /// State schema constants.
 pub mod state {
     /// Runtime metadata.
     pub const METADATA: &[u8] = &[0x01];
-<<<<<<< HEAD
+    /// Map of message idx to message handlers for messages emitted in previous round.
+    pub const MESSAGE_HANDLERS: &[u8] = &[0x02];
 }
 
 pub struct Module;
@@ -257,9 +256,4 @@
     }
 }
 
-impl module::BlockHandler for Module {}
-=======
-    /// Map of message idx to message handlers for messages emitted in previous round.
-    pub const MESSAGE_HANDLERS: &[u8] = &[0x02];
-}
->>>>>>> 0c7672dc
+impl module::BlockHandler for Module {}